"""
The eoworkflow module, together with eotask and eodata, provides core building blocks for specifying and executing
workflows.

A workflow is a directed (acyclic) graph composed of instances of EOTask objects. Each task may take as input the
results of other tasks and external arguments. The external arguments are passed anew each time the workflow is
executed. The workflow builds the computational graph, performs dependency resolution, and executes the tasks.
If the input graph is cyclic, the workflow raises a `CyclicDependencyError`.

The result of a workflow execution is an immutable mapping from tasks to results. The result contains tasks with
zero out-degree (i.e. terminal tasks).

The workflow can be exported to a DOT description language and visualized.

Credits:
Copyright (c) 2017-2019 Matej Aleksandrov, Matej Batič, Andrej Burja, Eva Erzin (Sinergise)
Copyright (c) 2017-2019 Grega Milčinski, Matic Lubej, Devis Peresutti, Jernej Puc, Tomislav Slijepčević (Sinergise)
Copyright (c) 2017-2019 Blaž Sovdat, Nejc Vesel, Jovan Višnjić, Anže Zupanc, Lojze Žust (Sinergise)

This source code is licensed under the MIT license found in the LICENSE
file in the root directory of this source tree.
"""
import collections
import logging
import copy

import attr

from .eotask import EOTask
from .eoworkflow_tasks import OutputTask
from .graph import DirectedGraph


LOGGER = logging.getLogger(__name__)


class CyclicDependencyError(ValueError):
    """ This error is raised when trying to initialize `EOWorkflow` with a cyclic dependency graph
    """


class EOWorkflow:
    """ A basic eo-learn object for building workflows from a list of task dependencies

    Example:

        .. code-block:: python

            workflow = EOWorkflow([  # task1, task2, task3 are initialized EOTasks
                (task1, [], 'My first task'),
                (task2, []),
                (task3, [task1, task2], 'Task that depends on previous 2 tasks')
            ])
    """
    def __init__(self, dependencies):
        """
        :param dependencies: A list of dependencies between tasks, specifying the computational graph.
        :type dependencies: list(tuple or Dependency)
        """
        dependencies = self._parse_dependencies(dependencies)
        self._uid_dict = self._make_uid_dict(dependencies)
        self.dag = self._create_dag(dependencies)
        self._dependencies = self._schedule_dependencies(self.dag)

    @staticmethod
    def _parse_dependencies(dependencies):
        """ Parses dependencies into correct form

        :param dependencies: Lis of inputs that define of dependencies
        :type dependencies: list(tuple or Dependency)
        :return: List of dependencies
        :rtype: list(Dependency)
        """
        return [copy.copy(dep) if isinstance(dep, Dependency) else Dependency(*dep) for dep in dependencies]

    @staticmethod
    def _make_uid_dict(dependencies):
        """ Creates a dictionary mapping task IDs to task dependency while checking uniqueness of tasks

        :param dependencies: The list of dependencies between tasks defining the computational graph
        :type dependencies: list(Dependency)
        :return: A dictionary mapping task IDs to dependencies
        :rtype: dict(int: Dependency)
        """
        uid_dict = {}
        for dep in dependencies:
            uid = dep.task.private_task_config.uid
            if uid in uid_dict:
                raise ValueError(f'EOWorkflow cannot execute the same instance of EOTask {dep.task.__class__.__name__}'
                                 ' multiple times')
            uid_dict[uid] = dep

        return uid_dict

    def _create_dag(self, dependencies):
        """ Creates a directed graph from dependencies

        :param dependencies: A list of Dependency objects
        :type dependencies: list(Dependency)
        :return: A directed graph of the workflow
        :rtype: DirectedGraph
        """
        dag = DirectedGraph()
        for dep in dependencies:
            for vertex in dep.inputs:
                task_uid = vertex.private_task_config.uid
                if task_uid not in self._uid_dict:
                    raise ValueError(f'Task {vertex.__class__.__name__}, which is an input of a task {dep.name}, is not'
                                     ' part of the defined workflow')
                dag.add_edge(self._uid_dict[task_uid], dep)
            if not dep.inputs:
                dag.add_vertex(dep)
        return dag

    @staticmethod
    def _schedule_dependencies(dag):
        """ Computes an ordering < of tasks so that for any two tasks t and t' we have that if t depends on t' then
        t' < t. In words, all dependencies of a task precede the task in this ordering.

        :param dag: A directed acyclic graph representing dependencies between tasks.
        :type dag: DirectedGraph
        :return: A list of topologically ordered dependecies
        :rtype: list(Dependency)
        """
        in_degrees = dag.get_indegrees()

        independent_vertices = collections.deque([vertex for vertex in dag if dag.get_indegree(vertex) == 0])
        topological_order = []
        while independent_vertices:
            v_vertex = independent_vertices.popleft()
            topological_order.append(v_vertex)

            for u_vertex in dag[v_vertex]:
                in_degrees[u_vertex] -= 1
                if in_degrees[u_vertex] == 0:
                    independent_vertices.append(u_vertex)

        if len(topological_order) != len(dag):
            raise CyclicDependencyError('Tasks form a cyclic graph')

        return topological_order

    def execute(self, input_args=None):
        """ Executes the workflow

        :param input_args: External input arguments to the workflow. They have to be in a form of a dictionary where
            each key is an EOTask used in the workflow and each value is a dictionary or a tuple of arguments.
        :type input_args: dict(EOTask: dict(str: object) or tuple(object))
        :return: An immutable mapping containing results of terminal tasks
        :rtype: WorkflowResults
        """
        out_degs = self.dag.get_outdegrees()

        self.validate_input_args(input_args)
        uid_input_args = self._make_uid_input_args(input_args)

        results = WorkflowResults(self._execute_tasks(uid_input_args=uid_input_args, out_degs=out_degs))

        LOGGER.debug('Workflow finished with %s', repr(results))
        return results

    @staticmethod
    def validate_input_args(input_args):
        """ Validates EOWorkflow input arguments provided by user and raises an error if something is wrong.

        :param input_args: A dictionary mapping tasks to task execution arguments
        :type input_args: dict
        """
        input_args = input_args if input_args else {}

        for task, args in input_args.items():
            if not isinstance(task, EOTask):
                raise ValueError(f'Invalid input argument {task}, should be an instance of EOTask')

            if not isinstance(args, (tuple, dict)):
                raise ValueError('Execution input arguments of each task should be a dictionary or a tuple, for task '
                                 f'{task.__class__.__name__} got arguments of type {type(args)}')

    @staticmethod
    def _make_uid_input_args(input_args):
        """ Parses EOWorkflow input arguments, switching keys from tasks to task uids to avoid serialization issues.

        :param input_args: A dictionary mapping tasks to task execution arguments
        :type input_args: dict
        :return: A dictionary mapping task uids to task execution arguments
        :rtype: dict
        """
        input_args = input_args if input_args else {}
        return {task.private_task_config.uid: args for task, args in input_args.items()}

    def _execute_tasks(self, *, uid_input_args, out_degs):
        """ Executes tasks comprising the workflow in the predetermined order

        :param uid_input_args: External input arguments to the workflow.
        :type uid_input_args: Dict
        :param out_degs: Dictionary mapping vertices (task IDs) to their out-degrees. (The out-degree equals the number
        of tasks that depend on this task.)
        :type out_degs: Dict
        :return: A dictionary mapping dependencies to task results
        :rtype: dict
        """
        intermediate_results = {}

        for dep in self._dependencies:
            result = self._execute_task(dependency=dep,
                                        uid_input_args=uid_input_args,
                                        intermediate_results=intermediate_results)

            intermediate_results[dep] = result

            self._relax_dependencies(dependency=dep,
                                     out_degrees=out_degs,
                                     intermediate_results=intermediate_results)

        return intermediate_results

    def _execute_task(self, *, dependency, uid_input_args, intermediate_results):
        """ Executes a task of the workflow

        :param dependency: A workflow dependency
        :type dependency: Dependency
        :param uid_input_args: External task parameters.
        :type uid_input_args: dict
        :param intermediate_results: The dictionary containing intermediate results, including the results of all
        tasks that the current task depends on.
        :type intermediate_results: dict
        :return: The result of the task in dependency
        :rtype: object
        """
        task = dependency.task
        inputs = tuple(intermediate_results[self._uid_dict[input_task.private_task_config.uid]]
                       for input_task in dependency.inputs)

        kw_inputs = uid_input_args.get(task.private_task_config.uid, {})
        if isinstance(kw_inputs, tuple):
            inputs += kw_inputs
            kw_inputs = {}

        LOGGER.debug("Computing %s(*%s, **%s)", task.__class__.__name__, str(inputs), str(kw_inputs))
        return task(*inputs, **kw_inputs)

    def _relax_dependencies(self, *, dependency, out_degrees, intermediate_results):
        """ Relaxes dependencies incurred by ``task_id``. After the task with ID ``task_id`` has been successfully
        executed, all the tasks it depended on are updated. If ``task_id`` was the last remaining dependency of a task
        ``t`` then ``t``'s result is removed from memory and, depending on ``remove_intermediate``, from disk.

        :param dependency: A workflow dependency
        :type dependency: Dependency
        :param out_degrees: Out-degrees of tasks
        :type out_degrees: dict
        :param intermediate_results: The dictionary containing the intermediate results (needed by tasks that have yet
        to be executed) of the already-executed tasks
        :type intermediate_results: dict
        """
<<<<<<< HEAD
        current_task = dependency.task
        for input_task in dependency.inputs:
            dep = self._uid_dict[input_task.private_task_config.uid]
            out_degrees[dep] -= 1
=======
        for input_task in [dependency.task] + dependency.inputs:
            dep = self.uuid_dict[input_task.private_task_config.uuid]
>>>>>>> 01f2e888

            if input_task is not dependency.task:
                out_degrees[dep] -= 1

            if out_degrees[dep] == 0 and not isinstance(input_task, OutputTask):
                LOGGER.debug('Removing intermediate result of %s', input_task.__class__.__name__)
                del intermediate_results[dep]

    def get_tasks(self):
        """ Returns an ordered dictionary {task_name: task} of all tasks within this workflow

        :return: Ordered dictionary with key being task_name (str) and an instance of a corresponding task from this
            workflow. The order of tasks is the same as in which they will be executed.
        :rtype: OrderedDict
        """
        task_dict = collections.OrderedDict()
        for dep in self._dependencies:
            task_name = dep.name

            if task_name in task_dict:
                count = 0
                while dep.get_custom_name(count) in task_dict:
                    count += 1

                task_name = dep.get_custom_name(count)

            task_dict[task_name] = dep.task

        return task_dict

    def get_dot(self):
        """ Generates the DOT description of the underlying computational graph

        :return: The DOT representation of the computational graph
        :rtype: Digraph
        """
        visualization = self._get_visualization()
        return visualization.get_dot()

    def dependency_graph(self, filename=None):
        """ Visualize the computational graph

        :param filename: Filename of the output image together with file extension. Supported formats: `png`, `jpg`,
            `pdf`, ... . Check `graphviz` Python package for more options
        :type filename: str
        :return: The DOT representation of the computational graph, with some more formatting
        :rtype: Digraph
        """
        visualization = self._get_visualization()
        return visualization.dependency_graph(filename=filename)

    def _get_visualization(self):
        """ Helper method which provides EOWorkflowVisualization object
        """
        # pylint: disable=import-outside-toplevel,raise-missing-from
        try:
            from eolearn.visualization import EOWorkflowVisualization
        except ImportError:
            raise RuntimeError('Subpackage eo-learn-visualization has to be installed in order to use EOWorkflow '
                               'visualization methods')
        return EOWorkflowVisualization(self._dependencies, self._uid_dict)


class LinearWorkflow(EOWorkflow):
    """ A linear version of EOWorkflow where each tasks only gets results of the previous task

    Example:

        .. code-block:: python

            workflow = LinearWorkflow(task1, task2, task3)
    """
    def __init__(self, *tasks, **kwargs):
        """
        :param tasks: Tasks in the order of execution. Each entry can either be an instance of EOTask or a tuple of
            an EOTask instance and a custom task name.
        :type tasks: EOTask or (EOTask, str)
        """
        tasks = [self._parse_task(task) for task in tasks]

        dependencies = [(task, [tasks[idx - 1][0]] if idx > 0 else [], name) for idx, (task, name) in enumerate(tasks)]
        super().__init__(dependencies, **kwargs)

    @staticmethod
    def _parse_task(task):
        """ Parses input task
        """
        if isinstance(task, EOTask):
            return task, None
        if isinstance(task, (tuple, list)) and len(task) == 2:
            return task

        raise ValueError(f'Cannot parse {task}, expected an instance of EOTask or a tuple (EOTask, name)')


@attr.s(eq=False)  # eq=False preserves the original hash
class Dependency:
    """ Class representing a node in EOWorkflow graph

    :param task: An instance of EOTask
    :type task: EOTask
    :param inputs: A list of EOTask instances which are dependencies of the given `task`
    :type inputs: list(EOTask) or EOTask
    :param name: Name of the Dependency node
    :type name: str or None
    """
    task = attr.ib(default=None)  # validator parameter could be used, but its error msg is ugly
    inputs = attr.ib(factory=list)
    name = attr.ib(default=None)

    def __attrs_post_init__(self):
        """ This is executed right after init method
        """
        if not isinstance(self.task, EOTask):
            raise ValueError(f'Value {self.task} should be an instance of {EOTask.__name__}')
        self.task = self.task

        if isinstance(self.inputs, EOTask):
            self.inputs = [self.inputs]
        if not isinstance(self.inputs, (list, tuple)):
            raise ValueError(f'Value {self.inputs} should be a list')
        for input_task in self.inputs:
            if not isinstance(input_task, EOTask):
                raise ValueError(f'Value {input_task} should be an instance of {EOTask.__name__}')

        if self.name is None:
            self.name = self.task.__class__.__name__

    def get_custom_name(self, number=0):
        """ Provides custom task name according to given number. E.g. FooTask -> FooTask
        """
        if number:
            return f'{self.name}_{number}'
        return self.name


class WorkflowResults(collections.abc.Mapping):
    """ The result of a workflow is an (immutable) dictionary mapping [1] from EOTasks to results of the workflow.

    When an EOTask is passed as an index, its UUID, assigned during workflow execution, is used as the key (as opposed
    to the result of invoking __repr__ on the EO task). This ensures that indexing by task works even after pickling,
    and makes dealing with checkpoints more convenient.

    [1] https://docs.python.org/3.6/library/collections.abc.html#collections-abstract-base-classes
    """
    def __init__(self, results):
        self._result = results
        self._uid_dict = {dep.task.private_task_config.uid: dep for dep in results}

    def __getitem__(self, item):
        if isinstance(item, EOTask):
            item = self._uid_dict[item.private_task_config.uid]
        return self._result[item]

    def __len__(self):
        return len(self._result)

    def __iter__(self):
        return iter(self._result)

    def __contains__(self, item):
        if isinstance(item, EOTask):
            item = self._uid_dict.get(item.private_task_config.uid, item)
        return item in self._result

    def __eq__(self, other):
        return self._result == other

    def __ne__(self, other):
        return self._result != other

    def keys(self):
        """ Returns dictionary keys """
        return {dep.task: None for dep in self._result}.keys()

    def values(self):
        """ Returns dictionary values """
        return self._result.values()

    def items(self):
        """ Returns dictionary items """
        return {dep.task: value for dep, value in self._result.items()}.items()

    def get(self, key, default=None):
        """ Dictionary get method """
        if isinstance(key, EOTask):
            key = self._uid_dict[key.private_task_config.uid]
        return self._result.get(key, default)

    def eopatch(self):
        """ Return the EOPatch from the workflow result """
        return list(self.values())[-1]

    def __repr__(self):
        repr_list = [f'{self.__class__.__name__}(']

        for _, dep in self._uid_dict.items():
            result_repr = repr(self._result[dep]).replace('\n', '\n    ')
            dependency_repr = f'{Dependency.__name__}({dep.name}):\n    {result_repr}'

            repr_list.append(dependency_repr)

        return '\n  '.join(repr_list) + '\n)'<|MERGE_RESOLUTION|>--- conflicted
+++ resolved
@@ -252,15 +252,8 @@
         to be executed) of the already-executed tasks
         :type intermediate_results: dict
         """
-<<<<<<< HEAD
-        current_task = dependency.task
-        for input_task in dependency.inputs:
+        for input_task in [dependency.task] + dependency.inputs:
             dep = self._uid_dict[input_task.private_task_config.uid]
-            out_degrees[dep] -= 1
-=======
-        for input_task in [dependency.task] + dependency.inputs:
-            dep = self.uuid_dict[input_task.private_task_config.uuid]
->>>>>>> 01f2e888
 
             if input_task is not dependency.task:
                 out_degrees[dep] -= 1
